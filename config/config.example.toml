--- conflicted
+++ resolved
@@ -15,25 +15,6 @@
 # temperature = 1.0                                      # 生成随机性（1.0最随机）
 # api_key = "bear"                                       # 必须填写但实际不使用
 
-<<<<<<< HEAD
-# [llm] #Azure OpenAI 配置示例:
-# api_type= 'azure'                              # 必须设置为azure
-# model = "YOUR_MODEL_NAME"                     # 模型名称 例如："gpt-4o-mini"
-# base_url = "{YOUR_AZURE_ENDPOINT.rstrip('/')}/openai/deployments/{AZURE_DEPOLYMENT_ID}"  # Azure端点URL
-# api_key = "AZURE API KEY"                     # Azure API密钥
-# max_tokens = 8096                             # 最大token数限制
-# temperature = 0.0                             # 生成确定性控制
-# api_version="AZURE API VERSION"               # API版本 例如："2024-08-01-preview"
-=======
-# [llm] #AZURE OPENAI:
-# api_type= 'azure'
-# model = "YOUR_MODEL_NAME" #"gpt-4o-mini"
-# base_url = "{YOUR_AZURE_ENDPOINT.rstrip('/')}/openai/deployments/{AZURE_DEPLOYMENT_ID}"
-# api_key = "AZURE API KEY"
-# max_tokens = 8096
-# temperature = 0.0
-# api_version="AZURE API VERSION" #"2024-08-01-preview"
->>>>>>> 896a5d8d
 
 # [llm] #OLLAMA:
 # api_type = 'ollama'
@@ -98,6 +79,89 @@
 #country = "us"
 
 
+## Sandbox configuration# Global LLM configuration
+[llm]
+model = "gemini-2.0-flash"          # The LLM model to use
+base_url = "https://generativelanguage.googleapis.com/v1beta/openai/"          # API endpoint URL
+api_key = ""                      # Your API key
+max_tokens = 8192                 # Maximum number of tokens allowed in the response
+temperature = 0.0                 # Controls the randomness of generation (0-1, 0 is most deterministic)
+
+# [llm] # Amazon Bedrock configuration example
+# api_type = "aws"                                         # Must be set to aws
+# model = "us.anthropic.claude-3-7-sonnet-20250219-v1:0" # Bedrock supported model ID
+# base_url = "bedrock-runtime.us-west-2.amazonaws.com"   # Currently not used
+# max_tokens = 8192                                         # Maximum number of tokens
+# temperature = 1.0                                         # Generation randomness (1.0 is most random)
+# api_key = "bear"                                          # Must be filled but not actually used
+
+# [llm] #Azure OpenAI configuration example:
+# api_type= 'azure'                                        # Must be set to azure
+# model = "YOUR_MODEL_NAME"                                # Model name e.g., "gpt-4o-mini"
+# base_url = "{YOUR_AZURE_ENDPOINT.rstrip('/')}/openai/deployments/{AZURE_DEPOLYMENT_ID}" # Azure endpoint URL
+# api_key = "AZURE API KEY"                                # Azure API key
+# max_tokens = 8096                                        # Maximum token limit
+# temperature = 0.0                                        # Generation determinism control
+# api_version="AZURE API VERSION"                          # API version e.g., "2024-08-01-preview"
+
+# [llm] #OLLAMA:
+# api_type = 'ollama'
+# model = "llama3.2"
+# base_url = "http://localhost:11434/v1"
+# api_key = "ollama"
+# max_tokens = 4096
+# temperature = 0.0
+
+# Optional configuration for specific LLM models
+[llm.vision]
+model = "gemini-2.0-flash"          # The vision model to use
+base_url = "https://generativelanguage.googleapis.com/v1beta/openai/" # Vision model API endpoint URL
+api_key = ""                      # Vision model API key
+max_tokens = 8192                 # Maximum token limit for the response
+temperature = 0.0                 # Controls the randomness of generation (0 is most deterministic)
+
+# [llm.vision] #OLLAMA VISION:
+# api_type = 'ollama'
+# model = "llama3.2-vision"
+# base_url = "http://localhost:11434/v1"
+# api_key = "ollama"
+# max_tokens = 4096
+# temperature = 0.0
+
+# Optional configuration for specific browser configuration
+# [browser]
+# Whether to run browser in headless mode (default: false)
+#headless = false
+# Disable browser security features (default: true)
+#disable_security = true
+# Extra arguments to pass to the browser
+#extra_chromium_args = []
+# Path to a Chrome instance to use to connect to your normal browser
+# e.g. '/Applications/Google Chrome.app/Contents/MacOS/Google Chrome'
+#chrome_instance_path = ""
+# Connect to a browser instance via WebSocket
+#wss_url = ""
+# Connect to a browser instance via CDP
+#cdp_url = ""
+
+# Optional configuration, Proxy settings for the browser
+# [browser.proxy]
+# server = "http://proxy-server:port"
+# username = "proxy-username"
+# password = "proxy-password"
+
+# Optional configuration, Search settings.
+# [search]
+# Search engine for agent to use. Default is "Google", can be set to "Baidu" or "DuckDuckGo".
+#engine = "Google"
+# Fallback engine order. Default is ["DuckDuckGo", "Baidu"] - will try in this order after primary engine fails.
+#fallback_engines = ["DuckDuckGo", "Baidu"]
+# Seconds to wait before retrying all engines again when they all fail due to rate limits. Default is 60.
+#retry_delay = 60
+# Maximum number of times to retry all engines when all fail. Default is 3.
+#max_retries = 3
+
+
 ## Sandbox configuration
 #[sandbox]
 #use_sandbox = false
@@ -110,4 +174,16 @@
 
 # MCP (Model Context Protocol) configuration
 [mcp]
+server_reference = "app.mcp.server" # default server module reference
+#[sandbox]
+#use_sandbox = false
+#image = "python:3.12-slim"
+#work_dir = "/workspace"
+#memory_limit = "1g"  # 512m
+#cpu_limit = 2.0
+#timeout = 300
+#network_enabled = true
+
+# MCP (Model Context Protocol) configuration
+[mcp]
 server_reference = "app.mcp.server" # default server module reference