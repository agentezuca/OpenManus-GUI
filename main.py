# main.py - Combined API Server and Gradio UI

import gradio as gr
import uvicorn
import asyncio
import datetime
import os
import json
import re
import time
import uuid
import webbrowser
import threading
from pathlib import Path
from typing import Dict, List, Optional, Union, Literal, Any

from fastapi import FastAPI, HTTPException
from fastapi.responses import StreamingResponse
from pydantic import BaseModel, Field

# --- Assuming app structure is accessible ---
# It might be cleaner to move agent/schema etc. to a top-level package
# For now, assume relative imports work or adjust sys.path if needed
from app.agent.manus import Manus
from app.logger import logger
from app.schema import AgentState, Message as AgentMessage, Memory

# --- Constants ---
HISTORY_DIR = Path("chatsHistory")
HOST = "127.0.0.1" # Use 127.0.0.1 for local access
PORT = 7860 # Use Gradio's default port
BASE_URL = f"http://{HOST}:{PORT}"

# --- Agent Initialization ---
agent_instance: Optional[Manus] = None
agent_initialized = False
agent_lock = asyncio.Lock() # Lock to prevent concurrent access issues with the single agent

async def initialize_agent_once():
    """Initialize the Manus agent instance if not already done."""
    global agent_instance, agent_initialized
    # No lock needed here as it's called once before server starts
    if not agent_initialized:
        logger.info("Initializing Manus agent...")
        try:
            agent_instance = Manus()
            agent_instance.state = AgentState.IDLE
            agent_initialized = True
            logger.info("Manus agent initialized.")
        except Exception as e:
             logger.error(f"Failed to initialize Manus agent: {e}", exc_info=True)
             # Exit if agent fails to initialize? Or let server start but API fail?
             # Let's exit for now.
             print(f"\nFATAL: Failed to initialize Manus agent: {e}\n")
             exit(1) # Exit the script

    if not agent_instance:
         print("\nFATAL: Agent instance is None after initialization attempt.\n")
         exit(1)
    return agent_instance

# --- File Persistence Helper Functions ---
def sanitize_filename(name: str) -> str:
    """Removes invalid characters for filenames."""
    name = re.sub(r'[^\w\s-]', '', name).strip()
    # Replace multiple spaces/hyphens with single underscore
    name = re.sub(r'[\s-]+', '_', name)
    if not name:
        name = "untitled_chat"
    # Limit length? e.g., name = name[:100]
    return name

def save_session_file(session_id: str, messages: List[AgentMessage]):
    """Saves a session's messages to a JSON file."""
    try:
        HISTORY_DIR.mkdir(parents=True, exist_ok=True)
        filename = sanitize_filename(session_id) + ".json"
        filepath = HISTORY_DIR / filename
        # Use Pydantic's model_dump for proper serialization, including datetimes etc.
        messages_as_dicts = [msg.model_dump(mode='json') for msg in messages]
        with open(filepath, 'w', encoding='utf-8') as f:
            json.dump(messages_as_dicts, f, indent=2, ensure_ascii=False)
        logger.info(f"Saved session '{session_id}' to {filepath}")
    except Exception as e:
        logger.error(f"Error saving session '{session_id}' to file: {e}", exc_info=True)
        # Cannot use gr.Warning here as it's outside Gradio context
        print(f"Warning: Failed to save session '{session_id}': {e}")

def load_session_data() -> Dict[str, List[AgentMessage]]:
    """Loads all session data from the history directory."""
    sessions = {}
    HISTORY_DIR.mkdir(parents=True, exist_ok=True) # Ensure directory exists before reading
    try:
        # Sort files based on the numeric part of "Chat X" or alphabetically otherwise
        def sort_key(p: Path):
            name = p.stem
            if name.startswith("Chat ") and len(name.split(" ")) > 1 and name.split(" ")[1].isdigit():
                try: return (0, int(name.split(" ")[1])) # Prioritize "Chat X" numerically
                except ValueError: return (1, name) # Fallback for malformed "Chat X"
            return (1, name) # Sort others alphabetically
        session_files = sorted(HISTORY_DIR.glob("*.json"), key=sort_key)
        for filepath in session_files:
            # Use the actual filename stem as the session ID key
            session_id_from_filename = filepath.stem
            try:
                with open(filepath, 'r', encoding='utf-8') as f:
                    messages_data_str = f.read()
                    if not messages_data_str.strip(): messages = []
                    else:
                         messages_data = json.loads(messages_data_str)
                         # Use model_validate for each dict in the list
                         messages = [AgentMessage.model_validate(msg_data) for msg_data in messages_data]
                    sessions[session_id_from_filename] = messages
                logger.debug(f"Loaded session '{session_id_from_filename}' from {filepath}")
            except Exception as e: logger.error(f"Error loading session file {filepath}: {e}", exc_info=True)
    except Exception as e: logger.error(f"Error reading history directory '{HISTORY_DIR}': {e}", exc_info=True)

    if not sessions:
        logger.info("No chat history found. Starting with 'Chat 1'.")
        default_session_id = "Chat 1"
        sessions[default_session_id] = []
        save_session_file(default_session_id, [])
    logger.info(f"Loaded {len(sessions)} sessions.")
    return sessions

def delete_session_file(session_id: str):
    """Deletes the JSON file for a given session ID."""
    try:
        filename = sanitize_filename(session_id) + ".json"
        filepath = HISTORY_DIR / filename
        if filepath.exists():
            filepath.unlink()
            logger.info(f"Deleted session file: {filepath}")
        else: logger.warning(f"Attempted to delete non-existent session file: {filepath}")
    except Exception as e: logger.error(f"Error deleting session file for '{session_id}': {e}", exc_info=True)

def rename_session_file(old_session_id: str, new_session_id: str):
    """Renames the JSON file for a session."""
    try:
        old_filename = sanitize_filename(old_session_id) + ".json"
        new_filename = sanitize_filename(new_session_id) + ".json"
        old_filepath = HISTORY_DIR / old_filename
        new_filepath = HISTORY_DIR / new_filename
        if old_filepath.exists():
            if not new_filepath.exists(): old_filepath.rename(new_filepath); logger.info(f"Renamed session file from {old_filename} to {new_filename}")
            else: logger.error(f"Rename failed: Target file '{new_filename}' already exists.")
        else: logger.warning(f"Attempted to rename non-existent session file: {old_filepath}")
    except Exception as e: logger.error(f"Error renaming session file from '{old_session_id}' to '{new_session_id}': {e}", exc_info=True)

# --- Gradio UI Helper Function ---
def format_history_for_chatbot(messages: list[AgentMessage]) -> list[list[str | None]]:
    """Converts message list to Gradio Chatbot list-of-lists format."""
    chatbot_history = []
    user_msg_content = None
    assistant_msg_parts = []
    for msg in messages:
        if msg.role == "user":
            if assistant_msg_parts:
                 if user_msg_content is not None: chatbot_history.append([user_msg_content, "\n\n".join(assistant_msg_parts)])
                 else: logger.warning("Found assistant messages without preceding user message."); chatbot_history.append([None, "\n\n".join(assistant_msg_parts)])
                 assistant_msg_parts = []
            user_msg_content = msg.content
        elif msg.role == "assistant":
             thought_prefix = "**Assistant Thoughts/Plan:**\n" if msg.content else ""
             tool_calls_str = ""
             if msg.tool_calls: tool_calls_str = "\n**Requesting Tools:**\n" + "\n".join([f"- `{tc.function.name}`(`{tc.function.arguments or '{}'}`)" for tc in msg.tool_calls])
             assistant_msg_parts.append(f"{thought_prefix}{msg.content or ''}{tool_calls_str}")
        elif msg.role == "tool":
             tool_content = str(msg.content); is_code = "```" in tool_content or "\n" in tool_content.strip(); formatted_content = f"```\n{tool_content}\n```" if is_code else tool_content
             if len(tool_content) > 500 and "..." not in tool_content[-10:]: formatted_content = formatted_content[:500] + "..."
             assistant_msg_parts.append(f"**Tool Result (`{msg.name}`):**\n{formatted_content}")
        elif msg.role == "system": assistant_msg_parts.append(f"**System Note:**\n{msg.content}")
    if user_msg_content is not None: chatbot_history.append([user_msg_content, "\n\n".join(assistant_msg_parts) if assistant_msg_parts else None])
    elif assistant_msg_parts: chatbot_history.append([None, "\n\n".join(assistant_msg_parts)])
    return chatbot_history

# --- Gradio Session Management Functions ---
def rename_chat_session_ui(session_id: str, new_name: str, session_data: dict):
    """UI handler for renaming session."""
    if not session_id or session_id not in session_data: gr.Warning(f"Session '{session_id}' not found!"); return session_id, session_data, gr.Radio(choices=list(session_data.keys()), value=session_id), gr.Textbox(value="")
    if not new_name or not new_name.strip(): gr.Warning("New name cannot be empty!"); return session_id, session_data, gr.Radio(choices=list(session_data.keys()), value=session_id), gr.Textbox(value="")
    new_name = new_name.strip()
    if new_name == session_id: return session_id, session_data, gr.Radio(choices=list(session_data.keys()), value=session_id), gr.Textbox(value="")
    if new_name in session_data: gr.Warning(f"Name '{new_name}' already exists!"); return session_id, session_data, gr.Radio(choices=list(session_data.keys()), value=session_id), gr.Textbox(value="")

    logger.info(f"Renaming session '{session_id}' to '{new_name}'")
    rename_session_file(session_id, new_name) # Rename file
    session_data[new_name] = session_data.pop(session_id) # Rename in memory

    updated_choices = list(session_data.keys())
    updated_choices.sort(key=lambda x: int(x.split(" ")[1]) if x.startswith("Chat ") and len(x.split(" ")) > 1 and x.split(" ")[1].isdigit() else float('inf'))
    return new_name, session_data, gr.Radio(choices=updated_choices, value=new_name), gr.Textbox(value="")

def delete_chat_session_ui(session_id: str, session_data: dict):
    """UI handler for deleting session."""
    if not session_id or session_id not in session_data: gr.Warning(f"Session '{session_id}' not found!"); return session_id, session_data, gr.Radio(choices=list(session_data.keys()), value=session_id), []
    if len(session_data) <= 1: gr.Warning("Cannot delete the last chat session!"); return session_id, session_data, gr.Radio(choices=list(session_data.keys()), value=session_id), format_history_for_chatbot(session_data.get(session_id, []))

    logger.info(f"Deleting session '{session_id}'")
    delete_session_file(session_id) # Delete file
    del session_data[session_id] # Delete from memory

    updated_choices = list(session_data.keys())
    updated_choices.sort(key=lambda x: int(x.split(" ")[1]) if x.startswith("Chat ") and len(x.split(" ")) > 1 and x.split(" ")[1].isdigit() else float('inf'))
    new_active_session_id = updated_choices[-1] if updated_choices else None
    new_chatbot_history = format_history_for_chatbot(session_data.get(new_active_session_id, [])) if new_active_session_id else []
    return new_active_session_id, session_data, gr.Radio(choices=updated_choices, value=new_active_session_id), new_chatbot_history

<<<<<<< HEAD
def start_new_chat_session_ui(session_data: dict):
    """UI handler for starting new session."""
    max_num = 0
    for key in session_data.keys():
        if key.startswith("Chat "):
            try:
                parts = key.split(" ")
                if len(parts) > 1 and parts[1].isdigit():
                    num = int(parts[1])
                    if num > max_num:
                        max_num = num
            except ValueError:
                continue # Ignore keys not matching the pattern
    new_session_id = f"Chat {max_num + 1}"
=======
        logger.warning("Processing your request...")
        await agent.run(prompt)
        logger.info("Request processing completed.")
    except KeyboardInterrupt:
        logger.warning("Operation interrupted.")
    finally:
        # Ensure agent resources are cleaned up before exiting
        await agent.cleanup()
>>>>>>> 896a5d8d

    session_data[new_session_id] = []
    save_session_file(new_session_id, [])
    logger.info(f"Started and saved new chat session: {new_session_id}")

    updated_choices = list(session_data.keys())
    updated_choices.sort(key=lambda x: int(x.split(" ")[1]) if x.startswith("Chat ") and len(x.split(" ")) > 1 and x.split(" ")[1].isdigit() else float('inf'))
    return new_session_id, session_data, [], gr.Radio(choices=updated_choices, value=new_session_id)

def load_chat_session_ui(session_id: str, session_data: dict):
    """UI handler for loading session."""
    if not session_id or session_id not in session_data:
        logger.warning(f"Attempted to load invalid session ID: {session_id}")
        if session_data:
             sorted_keys = list(session_data.keys()); sorted_keys.sort(key=lambda x: int(x.split(" ")[1]) if x.startswith("Chat ") and len(x.split(" ")) > 1 and x.split(" ")[1].isdigit() else float('inf'))
             latest_session_id = sorted_keys[-1] if sorted_keys else None
             if latest_session_id: logger.warning(f"Falling back to latest session: {latest_session_id}"); return format_history_for_chatbot(session_data.get(latest_session_id, [])), latest_session_id, gr.Radio(value=latest_session_id)
        return [], None, gr.Radio(value=None)
    logger.info(f"Loading chat session: {session_id}")
    history_messages = session_data.get(session_id, [])
    formatted_history = format_history_for_chatbot(history_messages)
    return formatted_history, session_id, gr.Radio(value=session_id)

# --- Gradio Chat Execution Logic ---
async def run_chat_ui(message: str, chat_history_formatted: list[list[str | None]], active_session_id: str, session_data: dict):
    """UI handler for running chat, streaming, and saving."""
    if not active_session_id: yield chat_history_formatted + [[message, "Error: No active session selected."]], session_data; return
    agent = await initialize_agent_once()
    if not agent: yield chat_history_formatted + [[message, "Error: Agent not initialized"]], session_data; return

    async with agent_lock: # Use lock for agent execution
        current_history_messages = session_data.get(active_session_id, [])
        agent.memory.messages = current_history_messages.copy()
        agent.state = AgentState.IDLE; agent.current_step = 0
        logger.info(f"UI: Loaded {len(agent.memory.messages)} messages for session {active_session_id}.")

        chat_history_formatted.append([message, None])
        yield chat_history_formatted, session_data

        assistant_response_stream = ""
        try:
            async for update in agent.run(request=message):
                assistant_response_stream = update
                if chat_history_formatted: chat_history_formatted[-1][1] = assistant_response_stream
                yield chat_history_formatted, session_data
            if agent.state == AgentState.FINISHED:
                success_message = "<br><br><span style='color:green; font-weight:bold;'>✅ Succeed / 完成</span>"
                if chat_history_formatted: chat_history_formatted[-1][1] = (chat_history_formatted[-1][1] or "") + success_message
                logger.info("UI: Appended success message.")
                yield chat_history_formatted, session_data
        except Exception as e:
            logger.error(f"UI: Error during agent run for session {active_session_id}: {e}", exc_info=True)
            error_msg = f"An error occurred: {str(e)}"
            if chat_history_formatted: chat_history_formatted[-1][1] = (chat_history_formatted[-1][1] or "") + f"\n\n**Error:** {error_msg}"
            if agent: agent.state = AgentState.ERROR
            yield chat_history_formatted, session_data
        finally:
            if agent and agent.memory:
                 if active_session_id in session_data:
                      session_data[active_session_id] = agent.memory.messages.copy()
                      save_session_file(active_session_id, session_data[active_session_id])
                      logger.info(f"UI: Saved final state for session {active_session_id}")
                 else: logger.warning(f"UI: Session '{active_session_id}' was deleted during run, cannot save.")
            else: logger.error("UI: Agent or memory not available for saving.")
            yield chat_history_formatted, session_data

# --- OpenAI Compatible API Models ---
class ChatMessage(BaseModel): role: Literal["system", "user", "assistant", "tool"]; content: Optional[str] = None
class ChatCompletionRequest(BaseModel): model: str; messages: List[ChatMessage]; stream: Optional[bool] = False
class ChoiceDelta(BaseModel): role: Optional[Literal["assistant"]] = None; content: Optional[str] = None
class ChatCompletionChunkChoice(BaseModel): index: int = 0; delta: ChoiceDelta; finish_reason: Optional[Literal["stop", "length", "tool_calls", "error"]] = None
class ChatCompletionChunk(BaseModel): id: str = Field(default_factory=lambda: f"chatcmpl-{uuid.uuid4().hex}"); object: str = "chat.completion.chunk"; created: int = Field(default_factory=lambda: int(time.time())); model: str; choices: List[ChatCompletionChunkChoice]
class ChatCompletionChoice(BaseModel): index: int = 0; message: ChatMessage; finish_reason: Optional[Literal["stop", "length", "tool_calls", "error"]] = None
class Usage(BaseModel): prompt_tokens: Optional[int] = None; completion_tokens: Optional[int] = None; total_tokens: Optional[int] = None
class ChatCompletionResponse(BaseModel): id: str = Field(default_factory=lambda: f"chatcmpl-{uuid.uuid4().hex}"); object: str = "chat.completion"; created: int = Field(default_factory=lambda: int(time.time())); model: str; choices: List[ChatCompletionChoice]; usage: Optional[Usage] = None

# --- FastAPI App and API Endpoint ---
app = FastAPI(title="OpenManus API & UI Server")

@app.post("/v1/chat/completions", tags=["Chat"])
async def chat_completions_api(request: ChatCompletionRequest):
    """OpenAI-compatible Chat Completion endpoint."""
    agent = await initialize_agent_once()
    async with agent_lock: # Use lock for exclusive agent access
        agent.memory.messages = []; agent.state = AgentState.IDLE; agent.current_step = 0
        for msg in request.messages: agent.memory.add_message(AgentMessage(role=msg.role, content=msg.content or ""))
        logger.info(f"API: Processing request for model '{request.model}'. Stream: {request.stream}")
        last_user_message = agent.memory.messages[-1].content if agent.memory.messages and agent.memory.messages[-1].role == "user" else ""
        request_id = f"chatcmpl-{uuid.uuid4().hex}"

        if request.stream:
            async def stream_generator():
                previous_content = ""; final_finish_reason = "stop"; chunk_model_name = request.model; yielded_initial = False
                try:
                    async for update in agent.run(request=last_user_message):
                        delta_content = update[len(previous_content):]; previous_content = update
                        delta = ChoiceDelta()
                        if not yielded_initial and delta_content: delta.role = "assistant"; yielded_initial = True
                        if delta_content:
                            delta.content = delta_content
                            chunk = ChatCompletionChunk(id=request_id, model=chunk_model_name, choices=[ChatCompletionChunkChoice(delta=delta)])
                            yield f"data: {chunk.model_dump_json(exclude_none=True)}\n\n"; await asyncio.sleep(0.01)
                    if agent.state == AgentState.ERROR: final_finish_reason = "error"
                    elif agent.current_step >= agent.max_steps: final_finish_reason = "length"
                except Exception as e: logger.error(f"API Stream Error: {e}", exc_info=True); final_finish_reason = "error"
                finally:
                    final_chunk = ChatCompletionChunk(id=request_id, model=chunk_model_name, choices=[ChatCompletionChunkChoice(delta=ChoiceDelta(), finish_reason=final_finish_reason)])
                    yield f"data: {final_chunk.model_dump_json(exclude_none=True)}\n\n"; yield "data: [DONE]\n\n"
                    logger.info(f"API Stream finished for {request_id} with reason: {final_finish_reason}")
            return StreamingResponse(stream_generator(), media_type="text/event-stream")
        else: # Non-streaming
            final_response_content = ""; final_finish_reason = "stop"
            try:
                async for update in agent.run(request=last_user_message): final_response_content = update
                if agent.state == AgentState.ERROR: final_finish_reason = "error"
                elif agent.current_step >= agent.max_steps: final_finish_reason = "length"
            except Exception as e: logger.error(f"API Non-Stream Error: {e}", exc_info=True); raise HTTPException(status_code=500, detail=f"Agent execution failed: {str(e)}")
            response = ChatCompletionResponse(id=request_id, model=request.model, choices=[ChatCompletionChoice(message=ChatMessage(role="assistant", content=final_response_content), finish_reason=final_finish_reason)])
            logger.info(f"API Non-Stream request {request_id} completed with reason: {final_finish_reason}")
            return response

# --- Build Gradio UI ---
initial_session_data = load_session_data()
initial_session_ids = list(initial_session_data.keys())
initial_session_ids.sort(key=lambda x: int(x.split(" ")[1]) if x.startswith("Chat ") and len(x.split(" ")) > 1 and x.split(" ")[1].isdigit() else float('inf'))
active_session_id_on_load = initial_session_ids[-1] if initial_session_ids else "Chat 1"

with gr.Blocks(theme=gr.themes.Soft()) as demo:
    session_state = gr.State(initial_session_data)
    active_session_id_state = gr.State(active_session_id_on_load)
    with gr.Row():
        with gr.Column(scale=1, min_width=250):
            gr.Markdown("## Chat History")
            new_chat_btn = gr.Button("➕ New Chat")
            history_radio = gr.Radio(label="Sessions", choices=initial_session_ids, value=active_session_id_on_load, type="value")
            gr.Markdown("### Manage Selected Session")
            rename_textbox = gr.Textbox(label="New Name", placeholder="Enter new name...", scale=3, show_label=False)
            with gr.Row(): rename_btn = gr.Button("Rename", scale=1); delete_btn = gr.Button("Delete", scale=1, variant="stop")
        with gr.Column(scale=4):
            # Load initial chat history for the active session - Correct Indentation
            initial_chatbot_history = format_history_for_chatbot(initial_session_data.get(active_session_id_on_load, []))
            chatbot = gr.Chatbot(
                label="OpenManus Agent",
                value=initial_chatbot_history, # Set initial value
                render_markdown=True,
                height=700,
                show_label=False,
                bubble_full_width=False
            )
            with gr.Row(): # Correct Indentation
                 msg_textbox = gr.Textbox(placeholder="Enter your request...", scale=7, container=False, show_label=False)
                 send_btn = gr.Button("Send", scale=1, variant="primary", min_width=100)
    # --- Define Gradio Interactions ---
    submit_event = msg_textbox.submit(fn=run_chat_ui, inputs=[msg_textbox, chatbot, active_session_id_state, session_state], outputs=[chatbot, session_state])
    submit_event.then(lambda: gr.Textbox(value=""), outputs=[msg_textbox])
    click_event = send_btn.click(fn=run_chat_ui, inputs=[msg_textbox, chatbot, active_session_id_state, session_state], outputs=[chatbot, session_state])
    click_event.then(lambda: gr.Textbox(value=""), outputs=[msg_textbox])
    new_chat_btn.click(fn=start_new_chat_session_ui, inputs=[session_state], outputs=[active_session_id_state, session_state, chatbot, history_radio])
    history_radio.change(fn=load_chat_session_ui, inputs=[history_radio, session_state], outputs=[chatbot, active_session_id_state, history_radio])
    rename_btn.click(fn=rename_chat_session_ui, inputs=[active_session_id_state, rename_textbox, session_state], outputs=[active_session_id_state, session_state, history_radio, rename_textbox])
    delete_btn.click(fn=delete_chat_session_ui, inputs=[active_session_id_state, session_state], outputs=[active_session_id_state, session_state, history_radio, chatbot])

# --- Mount Gradio App onto FastAPI ---
# Mount after all routes are defined on 'app'
app = gr.mount_gradio_app(app, demo, path="/")

# --- Function to Open Browser ---
def open_browser():
    """Opens the browser to the Gradio UI."""
    try:
        logger.info(f"Attempting to open browser at {BASE_URL}")
        webbrowser.open(BASE_URL)
        logger.info(f"Browser open command issued for {BASE_URL}")
    except Exception as e:
        logger.error(f"Failed to open browser automatically: {e}")
        print(f"\nCould not open browser automatically. Please navigate to {BASE_URL}\n")

# --- Main Execution ---
if __name__ == "__main__":
    # Initialize agent before starting server
    # Use asyncio.run for the async init function
    try:
        asyncio.run(initialize_agent_once())
    except SystemExit: # Catch exit if agent init fails
        exit(1)
    except Exception as e:
        print(f"\nFATAL: Unexpected error during agent initialization: {e}\n")
        exit(1)


    # Use threading.Timer to open browser after a delay
    # This allows Uvicorn to start first
    # Ensure the URL is correct (using HOST and PORT constants)
    threading.Timer(1.5, open_browser).start() # Delay of 1.5 seconds

    logger.info(f"Starting server on {BASE_URL}")
    logger.info(f"Gradio UI available at {BASE_URL}/")
    logger.info(f"API Docs available at {BASE_URL}/docs")
    logger.info(f"OpenAI compatible API endpoint at {BASE_URL}/v1/chat/completions")

    # Run Uvicorn server programmatically
    config = uvicorn.Config(app, host=HOST, port=PORT, log_level="info")
    server = uvicorn.Server(config)
    # Use server.run() which is synchronous in this context
    server.run()
    # uvicorn.run(app, host=HOST, port=PORT) # This also works but might block differently<|MERGE_RESOLUTION|>--- conflicted
+++ resolved
@@ -206,33 +206,8 @@
     new_chatbot_history = format_history_for_chatbot(session_data.get(new_active_session_id, [])) if new_active_session_id else []
     return new_active_session_id, session_data, gr.Radio(choices=updated_choices, value=new_active_session_id), new_chatbot_history
 
-<<<<<<< HEAD
-def start_new_chat_session_ui(session_data: dict):
-    """UI handler for starting new session."""
-    max_num = 0
-    for key in session_data.keys():
-        if key.startswith("Chat "):
-            try:
-                parts = key.split(" ")
-                if len(parts) > 1 and parts[1].isdigit():
-                    num = int(parts[1])
-                    if num > max_num:
-                        max_num = num
-            except ValueError:
-                continue # Ignore keys not matching the pattern
-    new_session_id = f"Chat {max_num + 1}"
-=======
-        logger.warning("Processing your request...")
-        await agent.run(prompt)
-        logger.info("Request processing completed.")
-    except KeyboardInterrupt:
-        logger.warning("Operation interrupted.")
-    finally:
-        # Ensure agent resources are cleaned up before exiting
-        await agent.cleanup()
->>>>>>> 896a5d8d
-
-    session_data[new_session_id] = []
+
+
     save_session_file(new_session_id, [])
     logger.info(f"Started and saved new chat session: {new_session_id}")
 
@@ -248,7 +223,85 @@
              sorted_keys = list(session_data.keys()); sorted_keys.sort(key=lambda x: int(x.split(" ")[1]) if x.startswith("Chat ") and len(x.split(" ")) > 1 and x.split(" ")[1].isdigit() else float('inf'))
              latest_session_id = sorted_keys[-1] if sorted_keys else None
              if latest_session_id: logger.warning(f"Falling back to latest session: {latest_session_id}"); return format_history_for_chatbot(session_data.get(latest_session_id, [])), latest_session_id, gr.Radio(value=latest_session_id)
-        return [], None, gr.Radio(value=None)
+        return [], None, gr.Radio(value=None)# main.py - Original Simple CLI Entry Point (Adapted for async generator)
+
+import asyncio
+
+from app.agent.manus import Manus
+from app.logger import logger
+from app.schema import AgentState # Import needed for state checks if any
+
+# Import sandbox client for direct cleanup if agent lacks a method
+from app.sandbox.client import SANDBOX_CLIENT
+
+async def main():
+    # Initialize agent - ensure it's fresh for this single run
+    logger.info("Initializing Manus agent for CLI run...")
+    agent = None # Define agent outside try block for finally clause
+    try:
+        agent = Manus()
+        agent.state = AgentState.IDLE # Ensure initial state
+        logger.info("Manus agent initialized.")
+    except Exception as e:
+        logger.error(f"Failed to initialize Manus agent: {e}", exc_info=True)
+        print(f"\nFATAL: Failed to initialize Manus agent: {e}\n")
+        return # Exit if initialization fails
+
+    try:
+        prompt = input("Enter your prompt: ")
+        if not prompt.strip():
+            logger.warning("Empty prompt provided.")
+            return
+
+        logger.warning("Processing your request...")
+        print("Agent < Thinking...", end="", flush=True)
+
+        final_output = ""
+        # Consume the async generator from agent.run
+        async for update in agent.run(request=prompt):
+            final_output = update # Keep track of the latest full output
+
+        # Print the final result after the generator is exhausted
+        # Use \r to move cursor to beginning, add spaces to overwrite "Thinking..."
+        print(f"\rAgent Response:\n{final_output}         ")
+
+        logger.info("Request processing completed.")
+
+    except KeyboardInterrupt:
+        logger.warning("Operation interrupted by user.")
+        print("\nOperation interrupted.")
+    except Exception as e:
+         logger.error(f"An error occurred during agent execution: {e}", exc_info=True)
+         print(f"\nAn error occurred: {e}")
+    finally:
+        # Attempt to clean up resources only if agent was initialized
+        if agent:
+            # Check if agent has a specific cleanup method first
+            if hasattr(agent, 'cleanup') and callable(agent.cleanup):
+                 try:
+                     logger.info("Cleaning up agent resources...")
+                     await agent.cleanup()
+                     logger.info("Agent resources cleaned up.")
+                 except Exception as e:
+                      logger.error(f"Error during agent cleanup: {e}", exc_info=True)
+            else:
+                 # Fallback to cleaning up the sandbox directly if agent lacks cleanup
+                 try:
+                     logger.info("Cleaning up sandbox resources directly...")
+                     await SANDBOX_CLIENT.cleanup()
+                     logger.info("Sandbox resources cleaned up.")
+                 except Exception as e:
+                      logger.error(f"Error during direct sandbox cleanup: {e}", exc_info=True)
+
+
+if __name__ == "__main__":
+    try:
+        asyncio.run(main())
+    except KeyboardInterrupt:
+        # Already handled within main's try/except/finally
+        pass
+    print("\nExiting.")
+
     logger.info(f"Loading chat session: {session_id}")
     history_messages = session_data.get(session_id, [])
     formatted_history = format_history_for_chatbot(history_messages)
